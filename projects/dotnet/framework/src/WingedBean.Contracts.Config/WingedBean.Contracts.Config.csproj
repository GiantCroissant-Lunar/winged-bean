<Project Sdk="Microsoft.NET.Sdk">

  <PropertyGroup>
<<<<<<< HEAD
    <TargetFramework>net8.0</TargetFramework>
    <ImplicitUsings>enable</ImplicitUsings>
=======
    <TargetFramework>netstandard2.1</TargetFramework>
>>>>>>> 26d08ba8
    <Nullable>enable</Nullable>
    <LangVersion>latest</LangVersion>
  </PropertyGroup>

  <ItemGroup>
    <ProjectReference Include="..\WingedBean.Contracts.Core\WingedBean.Contracts.Core.csproj" />
  </ItemGroup>

</Project><|MERGE_RESOLUTION|>--- conflicted
+++ resolved
@@ -1,12 +1,8 @@
 <Project Sdk="Microsoft.NET.Sdk">
 
   <PropertyGroup>
-<<<<<<< HEAD
-    <TargetFramework>net8.0</TargetFramework>
+    <TargetFramework>netstandard2.1</TargetFramework>
     <ImplicitUsings>enable</ImplicitUsings>
-=======
-    <TargetFramework>netstandard2.1</TargetFramework>
->>>>>>> 26d08ba8
     <Nullable>enable</Nullable>
     <LangVersion>latest</LangVersion>
   </PropertyGroup>
