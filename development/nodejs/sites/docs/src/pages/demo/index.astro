--- conflicted
+++ resolved
@@ -2,19 +2,17 @@
 import AsciinemaPlayer from '../../components/AsciinemaPlayer.astro';
 import XTerm from '../../components/XTerm.astro';
 import pico from '../../styles/vendor/pico.min.css?url';
-<<<<<<< HEAD
-import demoCss from '../../styles/demo.css?url';
-import exampleCast from '../../assets/casts/example.cast?url';
-=======
->>>>>>> 97ebfb76
 import asciinemaPlayerJs from '../../vendor/asciinema/asciinema-player.js?url';
 // Standalone demo page: do not use Starlight layout
 
 const pageTitle = 'Winged Bean Docs';
 const castFiles = [
-  { name: 'Hello Example', src: exampleCast }
+  { name: 'Hello Example', src: '/example.cast' },
+  { name: 'NPM Install', src: '/npm-install.cast' },
+  { name: 'Git Commit', src: '/git-commit.cast' },
+  { name: 'Docker Build', src: '/docker-build.cast' }
 ];
-const defaultCast = exampleCast;
+const defaultCast = '/example.cast';
 ---
 
 <html lang="en">
@@ -22,10 +20,6 @@
     <meta charset="utf-8" />
     <link rel="icon" type="image/svg+xml" href="/favicon.svg" />
     <link rel="stylesheet" href={pico} />
-<<<<<<< HEAD
-    <link rel="stylesheet" href={demoCss} />
-=======
->>>>>>> 97ebfb76
     <script src={asciinemaPlayerJs}></script>
     <meta name="viewport" content="width=device-width" />
     <meta name="generator" content={Astro.generator} />
@@ -36,9 +30,6 @@
       <header>
         <h1>{pageTitle}</h1>
         <p class="demo-hero">Interactive terminal demos are powered by the embedded Asciinema player below.</p>
-        <nav>
-          <a href="/">← Back to Home</a>
-        </nav>
       </header>
 
   <section class="demo-section">
