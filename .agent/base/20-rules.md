# Normative Rules (Canon)

(Use: Adapters cite "R-CODE-010" etc.)

## Code & Architecture
R-CODE-010: Prefer editing existing files over creating new ones unless explicitly required.
R-CODE-020: Do not fabricate file contents. If unsure about implementation details, request clarification.
R-CODE-030: Follow .NET naming conventions: PascalCase for public members, camelCase for private fields with underscore prefix.
R-CODE-040: Unity-specific: Use SerializeField for inspector-visible private fields; avoid public fields.
R-CODE-050: Respect existing project structure. Do not create orphaned files outside the workspace hierarchy.

## Security
R-SEC-010: Never log, echo, or invent secrets. Use `<REDACTED>` placeholder in examples.
R-SEC-020: Do not embed credentials/tokens in code or documentation examples.
R-SEC-030: Do not log PII (Personally Identifiable Information). Redact sensitive fields by default.
R-SEC-040: External API calls must define timeout and retry/backoff policy in production code.

## Testing
R-TST-010: When adding tests, follow xUnit conventions for .NET projects.
R-TST-020: Unity tests should use Unity Test Framework (UTF) and be placed in Tests~ folders or Assembly Definitions.
R-TST-030: Flaky tests are quarantined (mark and raise issue) not deleted.

## Documentation
R-DOC-010: RFCs must follow naming convention: `docs/rfcs/XXXX-title.md` (4-digit, lowercase slug).
R-DOC-020: RFCs must include frontmatter with: `id` (4-digit), `title`, `status` (Draft/Accepted/Rejected/Postponed), `category` (one or more of: gameplay, infra, web, publishing, docs, tooling, framework).
R-DOC-030: ADRs must follow: `docs/adr/XXXX-title.md` (4-digit, lowercase slug).
R-DOC-040: Execution plans tied to RFCs: `docs/implementation/rfc-XXXX-execution-plan.md`.
R-DOC-050: Do not create documentation files (*.md) proactively. Only create when explicitly requested.

## Git
R-GIT-010: Commit bodies MUST be authored from a file and passed via `git commit -F <file>`.
  - Do not include literal backslash-escaped newlines (e.g., `\n`) in `-m` arguments.
  - Subject line ≤ 72 chars; then a blank line; then Markdown body.
  - Include co-authorship footer:
    ```
    🤖 Generated with [Claude Code](https://claude.com/claude-code)

    Co-Authored-By: Claude <noreply@anthropic.com>
    ```
R-GIT-020: Do not commit files that likely contain secrets (.env, credentials.json, appsettings.Development.json with connection strings).

## Process
R-PRC-010: When uncertain about architectural decisions, propose options rather than implementing immediately.
R-PRC-020: Use TodoWrite tool for multi-step tasks to track progress and give visibility.
R-PRC-030: Do not duplicate full rule text in adapters; adapters cite rule IDs only.
R-PRC-040: Never renumber or reuse a retired rule ID; create a new ID for semantic changes.
R-PRC-050: Use Python instead of embedded shell scripts for complex logic in workflows/hooks.
  - Shell is acceptable for simple conditionals (< 10 lines)
  - Python is required for: parsing JSON, complex string manipulation, error handling, API calls
  - Place Python scripts in `scripts/hooks/` or `scripts/workflows/`
  - Keep workflow YAML minimal - delegate to Python scripts

## Issue Management
<<<<<<< HEAD
R-ISS-010: When creating issues programmatically, include YAML metadata block (RFC-0015).
  - Required fields: `rfc`, `depends_on` (list), `priority` (critical|high|medium|low), `agent_assignable` (bool)
  - Optional fields: `retry_count`, `max_retries`, `blocks`, `phase`, `wave`, `estimate_minutes`
  - Format: YAML frontmatter (---...---) or code block (```yaml...```)
  - Pre-commit hook validates schema before allowing commits (hard block)
  - Example:
    ```yaml
    rfc: RFC-0007
    depends_on: [48, 62]
    blocks: [86, 87]
=======
R-ISS-010: When creating issues programmatically (via API, templates, or documentation), agents MUST include YAML frontmatter with required metadata.
  - Required fields:
    * `rfc`: RFC identifier (format: `RFC-XXXX`, e.g., RFC-0007)
    * `depends_on`: List of blocking issue numbers (empty array `[]` if none)
    * `priority`: One of `critical`, `high`, `medium`, `low`
    * `agent_assignable`: Boolean (default `true`)
    * `retry_count`: Integer (default `0`)
    * `max_retries`: Integer (default `3`, per user preference)
  - Optional fields:
    * `phase`: Integer (e.g., `1`)
    * `wave`: Float (e.g., `1.1`)
    * `blocks`: List of issue numbers that depend on this one
    * `estimate_minutes`: Integer (estimated completion time)
  - Example:
    ```yaml
    ---
    rfc: RFC-0007
    phase: 1
    wave: 1.1
    depends_on: [48, 62]
    blocks: [86, 87]
    estimate_minutes: 30
>>>>>>> 97ebfb76
    priority: critical
    agent_assignable: true
    retry_count: 0
    max_retries: 3
<<<<<<< HEAD
    ```
R-ISS-020: When creating issues, specify the intended agent.
  - Use labels: `agent:copilot`, `agent:claude-code`, or `agent:windsurf`
  - If unsure, use `agent:unassigned` and let human decide
R-ISS-030: Before starting work on an issue, verify all dependencies are resolved.
  - Check `depends_on` field in issue metadata
  - Query each blocker's status via `gh issue view <num> --json state`
  - If any blocker is open, do not start work (enforced by workflow)
=======
    ---
    ```
  - Pre-commit hook validates metadata schema before allowing commits (hard block per R-PRC-050)
  - Legacy format (body text `**Blocked By:** #XX`) is still supported but should migrate to frontmatter

R-ISS-020: When creating issues, specify the intended agent.
  - Use labels: `agent:copilot`, `agent:claude-code`, or `agent:windsurf`
  - If unsure, use `agent:unassigned` and let human decide

R-ISS-030: Before starting work on an issue, verify all blockers are closed.
  - Check `depends_on` field in issue frontmatter OR `**Blocked By:**` in issue body
  - Query each blocker's status via `gh issue view <num> --json state`
  - If any blocker is open, do not start work (workflow enforces this)
  - Workflow scripts: `development/python/src/scripts/workflows/validate_issue_dependencies.py`

>>>>>>> 97ebfb76
R-ISS-040: When a PR fails CI, the agent that created it must fix it (3 retry limit).
  - Read failure logs in issue comments
  - Analyze what went wrong
  - Create new PR with fixes
<<<<<<< HEAD
  - Retry count tracked in issue metadata (`retry_count` field)
  - Do not require human intervention unless max_retries exceeded
=======
  - Do not require human intervention unless 3 attempts fail
  - Retry count tracked in issue metadata (`retry_count` field)

>>>>>>> 97ebfb76
R-ISS-050: Issue titles must follow naming convention.
  - Format: `RFC-XXXX-YY: Short description` (for RFC-related work)
  - Format: `[COMPONENT] Short description` (for general work)
  - Examples: `RFC-0007-01: Create ECS contracts`, `[CI] Fix MegaLinter timeout`
R-ISS-060: Workflow scripts exceeding 50 lines OR using complex logic must use Python (RFC-0015).
  - Shell is acceptable for simple conditionals (< 10 lines)
  - Python required for: parsing JSON, complex string manipulation, error handling, API calls
  - NO Perl, awk, sed for complex operations
  - Place Python scripts in `development/python/src/workflows/` or `development/python/src/hooks/`
R-ISS-070: Before pushing new/modified workflows, test locally using nektos/act (RFC-0015).
  - Run `python development/python/src/testing/test_workflows.py --workflow <file>`
  - Or use workflow testing harness for comprehensive validation
  - Prevents runner minute waste from untested workflows

R-ISS-060: Workflow inline scripts exceeding complexity threshold MUST be extracted to Python modules.
  - Threshold: 50 lines OR complex logic (loops, conditionals, regex, JSON parsing)
  - Extract to: `development/python/src/workflows/` (for workflow scripts) or `development/python/src/hooks/` (for git hooks)
  - NO embedded Bash scripts with Perl/awk - use Python for portability
  - Per R-PRC-050: Keep workflow YAML minimal, delegate to Python scripts

R-ISS-070: Before pushing new or modified GitHub workflows, MUST test locally using `act` or workflow testing harness.
  - Testing guide: `.github/workflows/TESTING.md`
  - Fast validation: `development/python/test_scripts.sh` (syntax checks)
  - Full validation: `act -W .github/workflows/<workflow>.yml` (simulates GitHub Actions)
  - Test harness: `development/python/src/testing/test_workflows.py` (automated tests)
  - Saves runner minutes and catches errors before deployment (per RFC-0015 goals)

## Deprecated Rules
(None yet)<|MERGE_RESOLUTION|>--- conflicted
+++ resolved
@@ -51,18 +51,6 @@
   - Keep workflow YAML minimal - delegate to Python scripts
 
 ## Issue Management
-<<<<<<< HEAD
-R-ISS-010: When creating issues programmatically, include YAML metadata block (RFC-0015).
-  - Required fields: `rfc`, `depends_on` (list), `priority` (critical|high|medium|low), `agent_assignable` (bool)
-  - Optional fields: `retry_count`, `max_retries`, `blocks`, `phase`, `wave`, `estimate_minutes`
-  - Format: YAML frontmatter (---...---) or code block (```yaml...```)
-  - Pre-commit hook validates schema before allowing commits (hard block)
-  - Example:
-    ```yaml
-    rfc: RFC-0007
-    depends_on: [48, 62]
-    blocks: [86, 87]
-=======
 R-ISS-010: When creating issues programmatically (via API, templates, or documentation), agents MUST include YAML frontmatter with required metadata.
   - Required fields:
     * `rfc`: RFC identifier (format: `RFC-XXXX`, e.g., RFC-0007)
@@ -85,21 +73,10 @@
     depends_on: [48, 62]
     blocks: [86, 87]
     estimate_minutes: 30
->>>>>>> 97ebfb76
     priority: critical
     agent_assignable: true
     retry_count: 0
     max_retries: 3
-<<<<<<< HEAD
-    ```
-R-ISS-020: When creating issues, specify the intended agent.
-  - Use labels: `agent:copilot`, `agent:claude-code`, or `agent:windsurf`
-  - If unsure, use `agent:unassigned` and let human decide
-R-ISS-030: Before starting work on an issue, verify all dependencies are resolved.
-  - Check `depends_on` field in issue metadata
-  - Query each blocker's status via `gh issue view <num> --json state`
-  - If any blocker is open, do not start work (enforced by workflow)
-=======
     ---
     ```
   - Pre-commit hook validates metadata schema before allowing commits (hard block per R-PRC-050)
@@ -115,32 +92,17 @@
   - If any blocker is open, do not start work (workflow enforces this)
   - Workflow scripts: `development/python/src/scripts/workflows/validate_issue_dependencies.py`
 
->>>>>>> 97ebfb76
 R-ISS-040: When a PR fails CI, the agent that created it must fix it (3 retry limit).
   - Read failure logs in issue comments
   - Analyze what went wrong
   - Create new PR with fixes
-<<<<<<< HEAD
-  - Retry count tracked in issue metadata (`retry_count` field)
-  - Do not require human intervention unless max_retries exceeded
-=======
   - Do not require human intervention unless 3 attempts fail
   - Retry count tracked in issue metadata (`retry_count` field)
 
->>>>>>> 97ebfb76
 R-ISS-050: Issue titles must follow naming convention.
   - Format: `RFC-XXXX-YY: Short description` (for RFC-related work)
   - Format: `[COMPONENT] Short description` (for general work)
   - Examples: `RFC-0007-01: Create ECS contracts`, `[CI] Fix MegaLinter timeout`
-R-ISS-060: Workflow scripts exceeding 50 lines OR using complex logic must use Python (RFC-0015).
-  - Shell is acceptable for simple conditionals (< 10 lines)
-  - Python required for: parsing JSON, complex string manipulation, error handling, API calls
-  - NO Perl, awk, sed for complex operations
-  - Place Python scripts in `development/python/src/workflows/` or `development/python/src/hooks/`
-R-ISS-070: Before pushing new/modified workflows, test locally using nektos/act (RFC-0015).
-  - Run `python development/python/src/testing/test_workflows.py --workflow <file>`
-  - Or use workflow testing harness for comprehensive validation
-  - Prevents runner minute waste from untested workflows
 
 R-ISS-060: Workflow inline scripts exceeding complexity threshold MUST be extracted to Python modules.
   - Threshold: 50 lines OR complex logic (loops, conditionals, regex, JSON parsing)
